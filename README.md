
# Solar Radiation Forecasting using an LSTM Network

This project demonstrates a complete workflow for time-series forecasting using a Long Short-Term Memory (LSTM) neural network. The model is built with PyTorch and predicts solar Global Horizontal Irradiance (GHI) based on historical weather data. The process includes comprehensive data preparation, hyperparameter tuning with Optuna, final model training, and in-depth evaluation, including uncertainty estimation.

## Project Overview

The primary goal is to forecast the 'GHI' (a measure of solar radiation) using a sequence of past weather conditions. This is a time-series regression task. The project leverages an LSTM network to capture temporal dependencies in the data.

The workflow consists of:

1.  **Data Loading and Preprocessing**: Ingesting and cleaning the `solar_weather.csv` dataset.
2.  **Feature Engineering**: Creating new features from existing data to improve model performance (e.g., cyclical time features).
3.  **Data Transformation**: Applying a `Yeo-Johnson` power transform to the target variable to stabilize variance and handling non-normality. Features are scaled to a [0, 1] range.
4.  **Hyperparameter Tuning**: Using `Optuna` to systematically find the optimal model architecture and training parameters.
5.  **Model Training**: Training the final LSTM model on a dedicated GPU (`mps` or `cuda`) with a cosine annealing learning rate scheduler and early stopping.
6.  **Model Evaluation**: Assessing the model's performance on a held-out test set using metrics like R², RMSE, and MAE.
7.  **Uncertainty Estimation**: Using Monte Carlo (MC) Dropout during inference to quantify the model's prediction uncertainty.

-----

## Methodology

### 1\. Data Preparation

Data preparation is handled by the `data_prep.py` module, which performs the following steps:

  - **Renaming & Sorting**: Columns are renamed for clarity, and the data is sorted by timestamp.
  - **Feature Engineering**: `SolarElevation` is engineered as a proxy for the sun's position.
  - **Target Transformation**: The target variable `GHI` is transformed using a **Yeo-Johnson** power transform (`lambda = -0.1973`) to make its distribution more Gaussian.
  - **Feature Selection**: The model uses the following 10 features for prediction:
    ```
    ['Cloudcover', 'Humidity', 'Pressure', 'Radiation', 'Radiation_is_low', 'Rain', 'Temperature', 'TimeMinutesCos', 'TimeMinutesSin', 'WindSpeed']
    ```
  - **Scaling**:
      - Features are scaled using `MinMaxScaler`.
      - The transformed target is scaled using `StandardScaler`.
  - **Sequencing**: The data is converted into sequences with a window size of **24 time steps**.
  - **Data Splitting**: The dataset is split into training (63.75%), validation (21.25%), and test (15%) sets.

### 2\. Hyperparameter Optimization

`Optuna` was used to find the best-performing hyperparameters by maximizing the R² score on the validation set over 20 trials. The best trial achieved an **R² of 0.9906**.

  - **Best Parameters Found:**
      - `hidden_dim`: 256
      - `num_layers`: 1
      - `dropout_prob`: 0.1
      - `learning_rate`: 0.000387
      - `scheduler_type`: 'cosine'
      - `loss_type`: 'mse'

### 3\. Model Architecture

While the Optuna search provided guidance, the final model was trained with a slightly different, manually-tuned architecture for robust performance. The final model is a `WeatherLSTM` with the following structure:

```
WeatherLSTM(
  (lstm): LSTM(10, 256, num_layers=2, batch_first=True, dropout=0.3)
  (dropout1): Dropout(p=0.3, inplace=False)
  (fc1): Linear(in_features=256, out_features=64, bias=True)
  (relu): ReLU()
  (dropout2): Dropout(p=0.3, inplace=False)
  (fc2): Linear(in_features=64, out_features=32, bias=True)
  (relu2): ReLU()
  (dropout3): Dropout(p=0.3, inplace=False)
  (fc3): Linear(in_features=32, out_features=1, bias=True)
)
```

### 4\. Training

The final model was trained with the following configuration:

  - **Optimizer**: Adam
  - **Epochs**: 100 (with early stopping patience of 30, ran for full 100 epochs)
  - **Batch Size**: 32
  - **Loss Function**: Mean Squared Error (MSE)
  - **Learning Rate**: $1.5 \times 10^{-4}$
  - **LR Scheduler**: Cosine Annealing with $T_{max}=100$
  - **Regularization**:
      - **Dropout**: `p=0.3` in both LSTM and fully-connected layers.
      - **Gradient Clipping**: Norm clipped to a max value of 1.0.
      - **Weight Decay**: $1 \times 10^{-5}$ (L2 regularization)

### 5\. Evaluation & Uncertainty

The model's performance was rigorously tested on the held-out test set. To quantify uncertainty, MC Dropout was employed. This involves running inference multiple times (`mc_samples=30`) with dropout layers enabled to generate a distribution of possible outputs for each input sequence. The mean of this distribution serves as the final prediction, and the standard deviation serves as the uncertainty measure.

-----

## Performance

The LSTM model demonstrates exceptional predictive performance on the unseen test data, achieving state-of-the-art results for solar radiation forecasting.

### Test Set Metrics

| Metric | Scaled Value | Original Scale |
|--------|-------------|----------------|
| **R-squared (R²)** | **0.9893** | **0.9893** |
| **RMSE** | 0.1041 | 0.1393 |
| **MAE** | 0.0602 | 0.0806 |
| **Capped MAPE** | 9.18% | 52.32% |
| **Correlation Coefficient** | 0.9914 | 0.9914 |

### Performance Analysis

- **Excellent Fit**: The model captures 98.93% of the variance in solar radiation data (R² = 0.9893)
- **High Correlation**: Near-perfect correlation (0.9914) between predicted and actual values
- **Low Error Rates**: RMSE of 0.1393 and MAE of 0.0806 on the original scale
- **Robust Predictions**: The model maintains consistent performance across both scaled and original scales

*Note: The high Capped MAPE (52.32%) on the original scale is expected and not concerning, as percentage-based errors become very large when the true radiation values are close to zero. This is a common phenomenon in solar radiation prediction where many values are near zero during nighttime or cloudy conditions.*

<<<<<<< HEAD
### Visualizations

The notebook generates several comprehensive visualizations to analyze model performance:

#### Training History

The `model.plot_training_history()` function generates plots showing the training and validation loss curves, learning rate progression, and validation metrics (RMSE, R², MAE, MAPE) over epochs. The model ran for the full 100 epochs with consistent improvement in validation performance.

#### Residual Analysis

A histogram of residuals (actual - predicted values) shows the distribution of prediction errors. The residuals are well-distributed around zero with a small mean residual, indicating the model is well-calibrated and unbiased. The standard deviation of residuals provides insight into the typical prediction error magnitude.

#### Predictions vs. Actuals Scatter Plot

A scatter plot comparing predicted vs. actual values with the ideal y=x line and observed trend line, demonstrating the model's high accuracy with tight clustering around the ideal line.

#### Time Series Forecast

Two time series plots show:
1. Full test set predictions overlaid on actual values
2. A zoomed-in view (samples 2950-3150) showing detailed temporal patterns

#### Uncertainty Quantification

The MC Dropout method generates predictions with 95% confidence intervals, providing uncertainty estimates for each prediction. The `plot_prediction_with_uncertainty()` function visualizes these confidence bands.

#### Radiation Distribution

An initial histogram of the target variable (GHI) shows the distribution of solar radiation values in the dataset.
=======
>>>>>>> 468a7240

-----

## How to Use

### Dataset

The project includes two dataset options:

1. **Full Dataset** (`data/SolarPrediction.csv`): Complete dataset with ~32,600 records spanning 4 months (Sep-Dec 2016) with ~5-minute intervals.

2. **Sample Dataset** (`data/sample/SolarPrediction_sample.csv`): A 1-week subset (Sep 1-8, 2016) with ~1,850 records, ideal for:
   - Quick testing and development
   - CI/CD pipelines
   - Learning and experimentation
   - Resource-constrained environments

The notebooks automatically detect which dataset is available and load accordingly. If the full dataset is missing, the pipeline will seamlessly fall back to the sample dataset.

**Dataset Schema** (both files have identical structure):
- `UNIXTime`: Unix timestamp
- `Data`: Date string
- `Time`: Time string  
- `Radiation`: Solar radiation (GHI) - target variable
- `Temperature`: Air temperature
- `Pressure`: Atmospheric pressure
- `Humidity`: Relative humidity
- `WindDirection(Degrees)`: Wind direction
- `Speed`: Wind speed
- `TimeSunRise`: Sunrise time
- `TimeSunSet`: Sunset time

### Prerequisites

  - Python 3.8+
  - PyTorch
  - Pandas
  - NumPy
  - Scikit-learn
  - Matplotlib
  - Seaborn
  - Optuna

### Installation

1. Clone the repository
2. Install dependencies: `pip install -r requirements.txt`
3. Navigate to the notebooks directory: `cd notebooks`
4. Run the LSTM notebook: `jupyter notebook solar_data_notebook_lstm.ipynb`

### File Structure

```
.
├── data/
│   ├── SolarPrediction.csv              # Full dataset (32k+ records)
│   └── sample/
│       └── SolarPrediction_sample.csv   # Sample dataset (1-week, ~1.8k records)
├── solar_prediction/
│   ├── data_prep.py                     # Module for data preparation pipeline
│   ├── data_loader.py                   # Data loading utility with fallback logic
│   ├── lstm.py                          # Contains the WeatherLSTM model class and helper dataclasses
│   └── ...
├── notebooks/
│   ├── solar_data_notebook_lstm.ipynb   # Main Jupyter Notebook to run the project steps
│   ├── solar_data_gru.ipynb             # GRU model implementation
│   ├── solar_data_sarima.ipynb          # SARIMA model implementation
│   └── solar_data_tdmc.ipynb            # TDMC model implementation
├── models/
│   └── weather_lstm_model.pt            # Saved trained model weights
├── README.md                            # Main project documentation
└── README_LSTM.md                       # Detailed technical documentation for the LSTM model
```


-----

## Dependencies

  - **`numpy`**: For numerical operations.
  - **`pandas`**: For data manipulation and loading the CSV.
  - **`torch`**: For building and training the LSTM model.
  - **`matplotlib` & `seaborn`**: For data visualization.
  - **`scikit-learn`**: For data scaling, transformations, and metrics.
  - **`optuna`**: For automated hyperparameter tuning.
  - **`logging`**: For tracking the pipeline's progress.<|MERGE_RESOLUTION|>--- conflicted
+++ resolved
@@ -112,38 +112,6 @@
 
 *Note: The high Capped MAPE (52.32%) on the original scale is expected and not concerning, as percentage-based errors become very large when the true radiation values are close to zero. This is a common phenomenon in solar radiation prediction where many values are near zero during nighttime or cloudy conditions.*
 
-<<<<<<< HEAD
-### Visualizations
-
-The notebook generates several comprehensive visualizations to analyze model performance:
-
-#### Training History
-
-The `model.plot_training_history()` function generates plots showing the training and validation loss curves, learning rate progression, and validation metrics (RMSE, R², MAE, MAPE) over epochs. The model ran for the full 100 epochs with consistent improvement in validation performance.
-
-#### Residual Analysis
-
-A histogram of residuals (actual - predicted values) shows the distribution of prediction errors. The residuals are well-distributed around zero with a small mean residual, indicating the model is well-calibrated and unbiased. The standard deviation of residuals provides insight into the typical prediction error magnitude.
-
-#### Predictions vs. Actuals Scatter Plot
-
-A scatter plot comparing predicted vs. actual values with the ideal y=x line and observed trend line, demonstrating the model's high accuracy with tight clustering around the ideal line.
-
-#### Time Series Forecast
-
-Two time series plots show:
-1. Full test set predictions overlaid on actual values
-2. A zoomed-in view (samples 2950-3150) showing detailed temporal patterns
-
-#### Uncertainty Quantification
-
-The MC Dropout method generates predictions with 95% confidence intervals, providing uncertainty estimates for each prediction. The `plot_prediction_with_uncertainty()` function visualizes these confidence bands.
-
-#### Radiation Distribution
-
-An initial histogram of the target variable (GHI) shows the distribution of solar radiation values in the dataset.
-=======
->>>>>>> 468a7240
 
 -----
 
